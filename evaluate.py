import copy
import json
import os
import re
import sys
import argparse

import fire

import torch

sys.path.append(os.path.join(os.getcwd(), "peft/src"))
from peft import PeftModel
from transformers import GenerationConfig, LlamaForCausalLM, LlamaTokenizer

if torch.cuda.is_available():
    device = "cuda"
else:
    device = "cpu"

try:
    if torch.backends.mps.is_available():
        device = "mps"
except:  # noqa: E722
    pass


def main(
        load_8bit: bool = False,
        base_model: str = "",
        lora_weights: str = "tloen/alpaca-lora-7b",
        share_gradio: bool = False,
):
    args = parse_args()

    def evaluate(
            instruction,
            input=None,
            temperature=0.1,
            top_p=0.75,
            top_k=40,
            num_beams=4,
            max_new_tokens=256,
            **kwargs,
    ):
        prompt = generate_prompt(instruction, input)
        inputs = tokenizer(prompt, return_tensors="pt")
        input_ids = inputs["input_ids"].to(device)
        generation_config = GenerationConfig(
            temperature=temperature,
            top_p=top_p,
            top_k=top_k,
            num_beams=num_beams,
            **kwargs,
        )
        with torch.no_grad():
            generation_output = model.generate(
                input_ids=input_ids,
                generation_config=generation_config,
                return_dict_in_generate=True,
                output_scores=True,
                max_new_tokens=max_new_tokens,
            )
        s = generation_output.sequences[0]
        output = tokenizer.decode(s)
        return output.split("### Response:")[1].strip()

    """
    # testing code for readme
    for instruction in [
        "Tell me about alpacas.",
        "Tell me about the president of Mexico in 2019.",
        "Tell me about the king of France in 2019.",
        "List all Canadian provinces in alphabetical order.",
        "Write a Python program that prints the first 10 Fibonacci numbers.",
        "Write a program that prints the numbers from 1 to 100. But for multiples of three print 'Fizz' instead of the number and for the multiples of five print 'Buzz'. For numbers which are multiples of both three and five print 'FizzBuzz'.",  # noqa: E501
        "Tell me five words that rhyme with 'shock'.",
        "Translate the sentence 'I have no mouth but I must scream' into Spanish.",
        "Count up from 1 to 500.",
    ]:
        print("Instruction:", instruction)
        print("Response:", evaluate(instruction))
        print()
    """
    dataset = load_data(args)
    tokenizer, model = load_model(args)
    total = len(dataset)
    correct = 0
    miss = 0.001
    output_data = []
    for idx, data in enumerate(dataset):
        instruction = data.get('instruction')

        outputs = evaluate(instruction)
        label = data.get('answer')
        flag = False
        if args.dataset.lower() in ['aqua']:
            predict = extract_answer_letter(args, outputs)
            if label == predict:
                correct += 1
                flag = True
        else:
            if isinstance(label, str):
                label = float(label)
            predict = extract_answer_number(args, outputs)
            if abs(label - predict) <= miss:
                correct += 1
                flag = True
        new_data = copy.deepcopy(data)
        new_data['output_pred'] = outputs
        new_data['pred'] = predict
        new_data['flag'] = flag
        output_data.append(new_data)
        print('---------------')
        print(outputs)
        print('prediction:', predict)
        print('label:', label)
        print('---------------')
        print(f'\rtest:{idx + 1}/{total} | accuracy {correct}  {correct / (idx + 1)}', end='')
    with open(f'experiment/{args.model}-{args.adapter}-{args.dataset}.json', 'w+') as f:
        json.dump(output_data, f, indent=4)
    print('\n')
    print('test finished')


def generate_prompt(instruction, input=None):
    if input:
        return f"""Below is an instruction that describes a task, paired with an input that provides further context. Write a response that appropriately completes the request.  # noqa: E501

                ### Instruction:
                {instruction}
                
                ### Input:
                {input}
                
                ### Response:
                """
    else:
        return f"""Below is an instruction that describes a task. Write a response that appropriately completes the request.  # noqa: E501

                ### Instruction:
                {instruction}
                
                ### Response:
                """


def load_data(args) -> list:
    """
    read data from dataset file
    Args:
        args:

    Returns:

    """
    file_path = f'dataset/{args.dataset}/test.json'
    if not os.path.exists(file_path):
        raise FileNotFoundError(f"can not find dataset file : {file_path}")
    json_data = json.load(open(file_path, 'r'))
    return json_data


def parse_args():
    parser = argparse.ArgumentParser()
    parser.add_argument('--dataset', choices=['AddSub', 'MultiArith', 'SingleEq', 'gsm8k', 'AQuA', 'SVAMP'],
                        required=True)
    parser.add_argument('--model', choices=['LLaMA-7B', 'BLOOM-7B', 'GPT-j-6B'], required=True)
    parser.add_argument('--adapter', choices=['LoRA', 'AdapterP', 'AdapterH', 'Parallel', 'Scaled_Parallel'],
                        required=True)

    return parser.parse_args()


def load_model(args) -> tuple:
    """
    load tuned model
    Args:
        args:

    Returns:
        tuple(tokenizer, model)
    """
    base_model_mapping = {
        'LLaMA-7B': 'decapoda-research/llama-7b-hf'
    }
    base_model = base_model_mapping.get(args.model)
    if not base_model:
        raise ValueError(f'can not find base model name by the value: {args.model}')
    if args.model == 'LLaMA-7B':
        lora_weights = f'trained_models/llama-{args.adapter}'
    else:
        raise NotImplementedError(f'not support load model: {args.model}')
    if not lora_weights:
        raise ValueError(f'can not find lora weight, the value is: {lora_weights}')

    load_8bit = False
    if args.model == 'LLaMA-7B':
        tokenizer = LlamaTokenizer.from_pretrained(base_model)
        if device == "cuda":
            model = LlamaForCausalLM.from_pretrained(
                base_model,
                load_in_8bit=load_8bit,
                torch_dtype=torch.float16,
                device_map="auto",
            )
            model = PeftModel.from_pretrained(
                model,
                lora_weights,
                torch_dtype=torch.float16,
            )
        elif device == "mps":
            model = LlamaForCausalLM.from_pretrained(
                base_model,
                device_map={"": device},
                torch_dtype=torch.float16,
            )
            model = PeftModel.from_pretrained(
                model,
                lora_weights,
                device_map={"": device},
                torch_dtype=torch.float16,
            )
        else:
            model = LlamaForCausalLM.from_pretrained(
                base_model, device_map={"": device}, low_cpu_mem_usage=True
            )
            model = PeftModel.from_pretrained(
                model,
                lora_weights,
                device_map={"": device},
            )

        # unwind broken decapoda-research config
        model.config.pad_token_id = tokenizer.pad_token_id = 0  # unk
        model.config.bos_token_id = 1
        model.config.eos_token_id = 2

        if not load_8bit:
            model.half()  # seems to fix bugs for some users.

        model.eval()
        if torch.__version__ >= "2" and sys.platform != "win32":
            model = torch.compile(model)
    else:
        raise NotImplementedError(f'not support load model: {args.model}')

    return tokenizer, model


def load_instruction(args) -> str:
    instruction = ''
    if not instruction:
        raise ValueError('instruct not initialized')
    return instruction


def extract_answer_number(args, sentence: str) -> float:
    dataset = args.dataset.lower()
    if dataset in ["multiarith", "addsub", "singleeq", "gsm8k", "svamp"]:
        sentence = sentence.replace(',', '')
        pred = [s for s in re.findall(r'-?\d+\.?\d*', sentence)]
        if not pred:
            return float('inf')
        pred_answer = float(pred[-1])
    else:
        raise NotImplementedError(' not support dataset: {}'.format(dataset))
    if isinstance(pred_answer, str):
        try:
            pred_answer = float(pred_answer)
        except ValueError as e:
            pred_answer = float('inf')
    return pred_answer


def extract_answer_letter(args, sentence: str) -> str:
    sentence_ = sentence.strip()
<<<<<<< HEAD
    pred_answer = re.findall(r'A|B|C|D|E', sentence_)[0]
    return pred_answer
=======
    pred_answers = re.findall(r'A|B|C|D|E', sentence_)
    if pred_answers:
        if not pred_answers:
            return ''
        return pred_answers[0]
    else:
        return ''
>>>>>>> 89580c64


if __name__ == "__main__":
    fire.Fire(main)<|MERGE_RESOLUTION|>--- conflicted
+++ resolved
@@ -275,10 +275,6 @@
 
 def extract_answer_letter(args, sentence: str) -> str:
     sentence_ = sentence.strip()
-<<<<<<< HEAD
-    pred_answer = re.findall(r'A|B|C|D|E', sentence_)[0]
-    return pred_answer
-=======
     pred_answers = re.findall(r'A|B|C|D|E', sentence_)
     if pred_answers:
         if not pred_answers:
@@ -286,7 +282,6 @@
         return pred_answers[0]
     else:
         return ''
->>>>>>> 89580c64
 
 
 if __name__ == "__main__":
