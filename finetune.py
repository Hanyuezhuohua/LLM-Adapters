--- conflicted
+++ resolved
@@ -121,36 +121,21 @@
     if len(wandb_log_model) > 0:
         os.environ["WANDB_LOG_MODEL"] = wandb_log_model
 
-<<<<<<< HEAD
     if load_8bit:
         model = AutoModelForCausalLM.from_pretrained(
             base_model,
             load_in_8bit=load_8bit,
             torch_dtype=torch.float16,
             device_map=device_map,
-=======
-    if "chatglm" in base_model:
-        model = AutoModel.from_pretrained(
-            base_model,
-            load_in_8bit=True,
-            torch_dtype=torch.float16,
-            device_map=device_map,
             trust_remote_code=True,
->>>>>>> ce6f46bb
         )
     else:
         model = AutoModelForCausalLM.from_pretrained(
             base_model,
-<<<<<<< HEAD
             load_in_8bit=False,
             torch_dtype=torch.float16,
             device_map={"": int(os.environ.get("LOCAL_RANK") or 0)},
-=======
-            load_in_8bit=True,
-            torch_dtype=torch.float16,
-            device_map=device_map,
             trust_remote_code=True,
->>>>>>> ce6f46bb
         )
 
     if model.config.model_type == "llama":
